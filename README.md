--- conflicted
+++ resolved
@@ -6,7 +6,6 @@
 
 The notebook directory has a number of examples on how to use it. The framework relies on the pip package [cdxbasics](https://github.com/hansbuehler/cdxbasics).
 
-<<<<<<< HEAD
 The Deep Hedging problem for a horizon $T$ hedged over $M$ time steps with $N$ hedging instruments is finding an optimal action function $a$ 
 as a function of feature states $s_0,\ldots,s_{T-1}$ which solves
 
@@ -20,20 +19,6 @@
 * $DH_t:=H_T - H_t$ denotes the vector of returns of the $M$ hedging instruments from $t$ to $T$;
 * $\gamma_t$ represents the vector of proportional transaction cost; and
 * $U$ is a _monetary utility_ which can be thought of as a risk-adjusted return.<br>A classic example is the entropy, given by $U(X) := - \frac1\lambda \log\ \mathrm{E}\left[\ \exp(-\lambda X) \right] $. The code base supports a number of utility-based monetary utilities which can be found in the
-=======
-### Deep Hedging
-
-The Deep Hedging problem for a horizon $T$ hedged over $M$ time steps with $N$ hedging instruments is given as 
- <center>
- <img src="pictures/dh_formula.png" />
- </center>
-where $DH_t:=H_T - H_t$ denotes the vector of returns of the hedging instruments to $T$. In transaction cost are proportional with proportionality factor~$\gamma$.
-The policy $a$ is a neural network which is fed both pre-computed and live features $f_t$ at each time step. The operator $U$ is a <i>monetary utility</i>. Think of it as a risk-adjusted return. A classic example is the entropy, given by
-<center>
-<img src="pictures/uexp_formula.png" />
-</center>
-The code base supports a number of ulility-based monetary utilities which can be found in the
->>>>>>> 8aa38de3
 file <tt>objectives.py</tt>.
 
 <p>
@@ -415,13 +400,8 @@
 
 ### AWS SageMaker
 
-<<<<<<< HEAD
 At the time of writing AWS SageMaker does not support TF 2.7. Moreover, it does not support GPUs for TF above 2.3.
 For using 2.6 without GPUs - which is faster than 2.3 with GPUs -, create a new instance and select the <tt>conda_tensorflow2_p36</tt> enviroment.
-=======
-_Updated (Jan 1 2022):_ AWS SageMaker now supports tensorflow 2.7, both with and without GPU.
-Create a new instance and select the <tt>conda_tensorflow2_p38</tt> enviroment.
->>>>>>> 8aa38de3
 
 In a terminal type
         
