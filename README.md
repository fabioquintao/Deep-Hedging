# Deep Hedging
## Reinforcement Learning for Hedging Derviatives under Market Frictions

This archive contains a sample implementation of of the [Deep Hedging framework](http://deep-hedging.com). The purpose of the code base is to illustrate the concepts behind Deep Hedging. The code is not optimized for speed. Any production use will require additional safeguards before use.

The notebook directory has a number of examples on how to use it. 

### Latest major updates:

* **Recurrent Agents** (Feb 12th 2023): improved recurrent network definition by supporting LSTM/GRU-like recurrent states. A summary of the recurrent states supported is provided [here](Network.md).

* **Notebooks** (Feb 12th 2023): upgraded  `notebooks/trainer-recurrent-fwdstart.ipynb` which shows the performance of the recurrent networks vs the non-recurrent default in the case of a forward started option.

----

* **Notebooks** (Jan 29th, 2023):
    * Added `notebooks/trainer-bs.ipynb` showing convergence of the Deep Hedging strategy vs Black & Scholoes. 
    * Added `notebooks/trainer-recurrent-fwdstart.ipynb` which shows the improved (but not perfect) performance of recurrent networks vs standard feed forward networks for forward started options.
    * Added `notebooks/utility0.ipynb` which illustrates various monetary utilities.

* **Initial Delta Hedge** (Jan 29th, 2023): by default an additional agent is created which learns an initial delta hedge. This is useful when the `payoff` provided is not yet hedged, and therefore when the initial hedge differs materially from subsequent hedges. This can be turned off with `config.gym.agent.init_delta.active = False`.

* **Optimiers** (Jan 29th, 2023): upgraded the code so optimizers can be controlled more tightly. The code also now uses TF 2.10 style optimizers.
You can now write
    ```
    config.trainer.train.optimizer.name = "adam"
    config.trainer.train.optimizer.learning_rate = 0.001
    config.trainer.train.optimizer.clipvalue = 1.
    config.trainer.train.optimizer.global_clipnorm = 1.
    ```

* **TensorFlow loops** (Jan 29th, 2023): the code no longer unrolls the core Deep Hedging loop, but uses `tf_while` implicitly. This helps preserving memory when many time steps are used.

* **GPU speed up** (Jan 29th, 2023): the new code base benefits much more from the presence of a GPU than the old version, when large sample sizes are used. The notebook `notebooks/trainer-recurrent-fwdstart.ipynb` runs twice as fast on GPUs. Further optimization should be possible.

* **TensorBoard** (Jan 29th, 2023): added support for TensorBoard. See `notebooks/trainer-board.ipynb`. However, I did not manage to make it run on SageMaker, neither did I manage to run the profiler on my own machine.

* **Visualization Update** (Jan 29th, 2023): improved visualization during training by adding a view on spot delta and actions, and by adding several views which include the stddev from the mean per plotted bin.  Also added better information on network setup and features used.

----

* **Enabled caching** (Jan 8th, 2023): by default, the code now caches progress every 10 epochs. Training will be picked up at the last caching point when the same code is re-run. If training completed, running the same code again will not trigger new training; you can set `config.train.caching.mode = 'update'`.

* **Recurrent Agents** (Jan 8th, 2023): 
 the trading agent can now pass on a state from one step to another, allowing full recurrence. 


_Beta version. Please report any issues. Please see installation support below._

### Deep Hedging


The Deep Hedging problem for a horizon $T$ hedged over $M$ time steps with $N$ hedging instruments is finding an optimal *action* function $a$ as a function of feature states $s_0,\ldots,s_{T-1}$ which solves

$$
 \sup_a:\ \mathrm{U}\left[\ 
    Z_T + \sum_{t=0}^{T-1} a(s_t) \cdot DH_t + \gamma_t \cdot | a(s_t) H_t |
 \ \right] \ .
$$

Here
* $s_t$ is the *state* of the market; in other words it is a vector of $t$-observable variables which are fed as parameters into our action network $a$.
* $H_t$ is the vector of market mid-price of the $N$ hedging instruments available at $t$.
* $\gamma_t$ is the vector of proportional transaction cost.
* $DH_t$ denotes the vector of returns holding the $N$ hedging instruments available at time $t$ until some maximum expiry $T'\geq T$. 
    * If the $i$<b></b>th hedging instrument is spot $S$, then  $DH^{i}_t = S_T - S_t$ is simply the return of the equity from $t$ to $T$.
    * If the $i$<b></b>th instrument is an option $X$ with expiry $\tau$ then in the current implementation uses $DH^{i}_t = X_\tau - V_t$ where $V$ is the market price at $t$ and where $X_\tau$ is the option's payoff at maturity. The maturity $T'$ is the maximum off all maturities of all hedging instruments.
    An alternative would be to use $DH^{i}_t := V_T - V_t$, e.g. using the market mid-price at time $T$ for the return calculation whenever $\tau> T$.

* $U$ is a _monetary utility_ which can be thought of as a risk-adjusted return.
A classic example is the entropy, given by $U(X) := - \frac1\lambda \log\ \mathrm{E}\left[\ \exp(-\lambda X) \right] $. The code base supports a number of utility-based monetary utilities which can be found in `objectives.py`.

To test the code run `notebooks/trainer.ipynb`.


In order to run the Deep Hedging, we require:

* __Market data__: this is referred to as a `world`. The sample code provides a simplistic default implementation: a simple Black & Scholes world, and a made up stochastic volatility world. The notebook `notebooks/simpleWorld_Spot_ATM.ipynb` provides some visualization.        
        For any real application it is recommend to rely on fully machine learned market simulators, c.f. https://arxiv.org/abs/2112.06823.

    A `world` class contains a number of members. The most important are

    * `tf_data` member which contains

        * `tf_data['features']['market']`: core market data for the simulator. These are _not_ passed as features $s_t$ to the action model, because some of them such as $DH_t$ are forward looking.

        * `tf_data['features']['per_step']`: features per time step $t$, e.g. current equity spot, prices for out options, time left, implied vol, values of the boundaries for actions.
        * `tf_data['features']['per_path']`: features per sample path. These are currently none as we are training for fixed instruments, but this can be extended accordingly.

        Note that the actual features $s_t$ available for training are a combination of the above and live features. The list of available features are printed out before training starts. To obtain a list of supported features, call

        * `VanillaDeepHedgingGym.available_features_per_step` for the features available per time step, i.e. $s_t$ in above formulation. Call `agent_features_used` to assess which features were actually used by the agent.

        * `VanillaDeepHedgingGym.available_features_per_path` for the features available per sample path step. This is a subset of $s_0$. This is used for the OCE monetary utilities. Call `utilitiy_features_used` to assess which features were actually used.

    * `tf_sample_weights` the probability distribution across samples. If you compute any summary statisics, do not forget to refer to this distribution. As an example `base.py`
    contains a number of basic stats functions such as `mean` and `std` which do not assume a uniform distribution.
    

* __Gym__: the main Keras custom model. It is a Monte Carlo loop arund the actual underlying `agent.py` networks which represents $a$ in the formula above. Given a `world` object we may compute the loss given the prevailing action network as `gym(world.tf_data)`.

* __Train__: some cosmetics around `keras.fit()` with some nice live visualization of our training progress using matplotlib if you are in jupyter. See discussion below.

To provide your own world with real or simulator data, see `world.py`.
Here are `world.tf_data` entries used by `gym.call()`:

* `data['market']['payoff'](:,)`: the payoff $Z_T$ at maturity. Since this is at the time of the expiry of the product, this can be computed off the path until $T$. No derivative pricing model is required.

* `data['martket']['hedges'](:,M,N)`: returns of the hedges, i.e. the vector $DH_t:=H_{T'} - H_t$ for each time step. That means $H_t$ is the market price at time $t$, and $H_{T'}$ is payoff of the instrument at its expiry. In our examples we expand the timeline such that the expiry of all products is part of the market simulator. 

    For example, if $S_t$ is spot, $w_t^{(i)}$ is the option's implied volatility at $t$,  $x$ its time-to-maturity, and $k$ a relative strike, then
$$
    H_t^{(i,t)} = \mathrm{BSCall}( S_t, w^{(i)}_t; T, kS_t ) \ \ \ \mathrm{and} \ \ \ H_{T'}^{(i,t)} = ( S_{t+x} - kS_t )^+
$$

* `data['martket']['cost'](:,M,N)`: cost $\gamma_t$ of trading the hedges in $t$ for proportional cost $c_t(a) = \gamma_t\cdot |a|$.  
More advanced implementations allow to pass the cost function itself as a tensorflow model.
In the simple setting an example for the cost of trading a vanilla call could be $\gamma_t = \gamma^D\, \Delta(t,\cdots)+ \gamma^V\,\mathrm{BSVega}(t,\cdots)$.

* `data['martket']['unbd_a'],data['martket']['lnbd_a'](:,M,N)`: min/max allowed action (change of delta) per time step: $a^\mathrm{min}_t \leq a \leq a^\mathrm{max}_t$, componenwise. Note that the min/max values can be path dependent. In the current implementation they will not depend on dynamic states (such as the current position in hedges), but this can be added if required.

* *`data['features']['per_step'](:,M,N)`: featues for feeding the action network per time step such as current spot, current implied volatilities, time of the day, etc. Those will be added to the state vector $s_t$.

* `data['features']['per_sample'](:,M)`: featues for feeding the action network which are constant along the path such as features of the payoff, risk aversion, etc. This is not used in any of the current examples, but it will allow you to train the model for different payoffs at the same time:

    * Define different option payoffs $Z_T$ per path
    * Enure that the characteristic of the option payoff are part of the `per_sample` feature set, and that they are picked up by the respective network agent. See [our paper on learning for different payoffs](https://arxiv.org/abs/2207.07467) as an example.

An example world generator for simplistic model dynamics is provided, but in practise it is recommend to rely on fully machine learned market simulators such as https://arxiv.org/abs/2112.06823

## Installation

See `requirements.txt` for latest version requirements. At the time of writing this markdown these are
* Use Python 3.7 or later
<<<<<<< HEAD
* Pip (or conda) install `cdxbasics` version 0.2.19 or higher
=======
* Pip (or conda) install `cdxbasics` version 0.2.9 or higher
* Install `cvxpy`
>>>>>>> 438625ed
* Install TensorFlow 2.7 or higher, ideally 2.10 or better.
* Install tensorflow_probability 0.15 or higher, c.f. https://anaconda.org/conda-forge/tensorflow-probability. 

    <small>Deep Hedging uses `tensorflow-probability` which does _not_ provide a robust dependency to the installed TensorFlow version. If you receive an error you will need to make sure manually that it matches to your tensorflow version [here](https://github.com/tensorflow/probability/releases).</small>

* Download this git directory in your Python path such that `import deephedging.world` works.
* Open `notebooks/trainer.ipynb` and run it. 

### Anaconda

In your local conda environment use the following:
        
        conda install "cdxbasics>=0.2.11" -c hansbuehler
        conda install -c conda-forge tensorflow>=2.10
        conda install -c conda-forge tensorflow-probability==0.14
        conda install cvxpy

At the time of writing, this gives you TensowFlow 2.10 and the correct `tensorflow-probability` version 0.14. 
Then check that the following works:
                
        import tensorflow as tf
        import tensorflow_probability as tfp # ensure this does not fail
        print("TF version %s. Num GPUs Available: %ld" % (tf.__version__, len(tf.config.list_physical_devices('GPU')) ))  # should give you the tenosr flow version and whether it found any GPUs

### AWS SageMaker

(29/1/2023) Finally AWS SageMaker supports TensorFlow 2.10 with and without GPU with the conda environment `conda_tensorflow2_p310`. It is still pretty buggy (e.g. conda is inconsistent out of the box) but seems to work. AWS tends to change their available conda packages, so check which one is available when you are trying this.

In order to run Deep Hedging, launch a decent AWS SageMaker instance such as `ml.c5.2xlarge`.
Open a terminal and write:
        
        bash
        conda activate tensorflow2_p310
        python -m pip install --upgrade pip
        pip install cdxbasics tensorflow_probability==0.14 cvxpy

The reason we are using `pip` here an not `conda` is that `conda_tensorflow2_p310` is inconsistent, so using `conda` is pretty unreliable and very slow. Either way, above should give you an environemnt with Tensorflow 2.10, including with GPU support if your selected instance has GPUs.

If you have cloned the [Deep Hedging git directory](https://github.com/hansbuehler/deephedging) via SageMaker, then the `deephedging` directory is <i>not</i> in your include path, even if the directory shows up in your jupyter hub file list. _Don't ask..._ That is why I've added some magic code on top of the various noteooks:

    import os
    p = os.getcwd()
    dhn = "/deephedging"
    i = p.find(dhn)
    if i!=-1:
        p = p[:i]
        import sys
        sys.path.append(p)
        print("SageMaker: added python path %s" % p)

### GPU support

In order to run on GPU you must have installed the correct CUDA and cuDNN drivers, see [here](https://www.tensorflow.org/install/source#gpu). This seems to have been done on AWS. 
Once you have identified the correct drivers, use

        conda install -c conda-forge cudatoolkit=11.2 cudnn=8.1
        
The notebooks in the git directory will print the number of available CPUs and GPUs.

The latest version of Deep Hedging _will_ benefit quite a bit from the presence of a GPU if large batch sizes are used. For example `notebooks/trainer-recurrent-fwdstart.ipynb` experiences a speed up from just above 1 hour to less than 30mins on a `p3.2xlarge` as opposed to a `c5.4xlarge`.

## Industrial Machine Learning Code Philosophy

We attempted to provide a base for industrial code development.
* **Notebook-free**: all code can, and is meant to, run outside a jupyter notebook. Notebooks are good for playing around but should not feature in any production environment. Notebooks are used for demonstration only.

* **Config-driven built**:
        avoids differences between training and inference code. In both cases, the respective model hierarchy is built
        driven by the structure of the config file. There is no need to know for inference which sub-models where used during training within the overall model hierarchy.          


* **Robust configs**  all configurations of all objects are driven by dictionaries.
    However, the use of simple dictionaries leads to a number of inefficiencies which can slow down development.
    We therefore use [`cdxbasics.config.Config`](https://github.com/hansbuehler/cdxbasics) which provides:
    
    * **Automatic cast'ing and basic range checks**: apply basic checks upon reading parameters from a `config`, for example

            from cdxbasics.config import Config, Int, Float
            def create_agent( config : Config ):
                style    = config("style", "fast_forward", ['fast_forward', 'recurrent', 'iterative'], "Network style")
                smooth   = config("smooth", 0.1, (Float > 0.) & (Float <= 1.), "Smoothing factor")
                width    = config.network("width",  20, Int>0,  "Width of the network")
                depth    = config.network("depth",  3,  Int>0,  "Depth of the network")
                config.done()
                
    *  **Self-documentation**: once parsed by receving code, the config is self-documenting and is able to print out any values used, including those which were not set by the users when calling the receiving code.

            config = Config()
            config.style = "recurrent"
            config.network.width = 100                
            create_agent( config ) 
            print( config.usage_report(with_cast=True) )    

        yields

            config.network['depth'] = 3 # (int>0) Depth of the network; default: 3
            config.network['width'] = 100 # (int>0) Width of the network; default: 20
            config['smooth'] = 0.1 # (float>0.0 and float<=1.0) Smoothing factor; default: 0.1
            config['style'] = recurrent # ([ fast_forward, recurrent, iterative ]) Network style; default: fast_forward

    * **Catching spelling Errors**: ensures that any config parameter is understood by the receving code. Here is what happens if we misspell `width` in our previous example:

            config = Config()
            config.style = "recurrent"
            config.network.witdh = 100
                
            create_agent( config ) 
            print( config.usage_report(with_cast=True) )  

        prodcues

            Error closing 'config.network': the following config arguments were not read: ['witdh']

            Summary of all variables read from this object:
            config.network['depth'] = 3 # Depth of the network; default: 3
            config.network['width'] = 20 # Width of the network; default: 20
            # 
            config['smooth'] = 0.1 # Smoothing factor; default: 0.1
            config['style'] = recurrent # Network style; default: fast_forward

    * **Unique Identifiers**: `Config` objects can produce a `unique_id()` which identifies the 
        specific configuration uniquely. This can be used as key for caching strategies.

    * **Object notation**: we prefer using one-line member notation `config.network.nSamples = 2` instead of the standard dictionary notation `config['network'] = dict(nSamples = 2)`.

        

* **Defensive programming**: validate as many inputs to functions as reasonable with clear, actionable, context-dependent error messages. We use the `cdxbasics.logger` framework with a similar usage paradigm as C++ `ASSSERT`/`VERIFY`.


## Key Objects and Functions

*  **world.SimpleWorld_Spot_ATM** class

    Simple World with either plan Black & Scholes dynamics, or with one asset and one floating ATM option. The asset has stochastic volatility, and a mean-reverting drift. The implied volatility of the asset is not the realized volatility, allowing to re-create some results from https://arxiv.org/abs/2103.11948 

    * Set the `black_scholes` boolean config flag to `True` to turn the world into a simple Black & Scholes world, with no traded option.
    * Use `no_stoch_vol` to turn off stochastic vol, and `no_stoch_drift` to turn off the stochastic mean reverting drift of the asset.
    If both are True, then the market is Black & Scholes, but the option can still be traded for hedging.

    See `notebooks/simpleWorld_Spot_ATM.ipynb`
    
*  **gym.VanillaDeepHedgingGym**  class

    Main Deep Hedging training gym (the Monte Carlo). It will create internally the agent network and the monetary utility $U$ (practically, it will also compute the monetary utility for the playoff alone at the same time).
    
    To run the models for all samples of a given `world` use `r = gym(world.tf_data)`.
    The returned dictionary contains the following members
    
    * `utility (:,)` primary objective to maximize, per path.
    * `utility0 (:,)` objective without hedging, per path. `utility0` also needs to be learned if an OCE monetary utility is used
    * `loss (:,)` the loss `-utility-utility0` per path.
    * `payoff (:,)` terminal payoff per path.
    * `pnl (:,)` mid-price pnl of trading (e.g. ex cost) per path.
    * `cost (:,)` aggregate cost of trading per path.
    * `gains (:,)` total gains: `payoff + pnl - cost` per path. 
    * `actions (:,M,N)` actions taken, per step, per path, $M$ steps and $N$ instruments.
    * `deltas (:,M,N)` deltas, per step, per path: `deltas = np.cumsum(actions,axis=1)`.
    
   The core loop in `VanillaDeepHedgingGym.call()` is only about 200 lines of code. It is recommended to read it before using the framework.

*  **trainer.train()**  function

    Main Deep Hedging training engine (stochastic gradient descent). 
    Trains the model using Keras. Any optimizer supported by Keras might be used. When run in a Jupyer notebook the model will dynamically plot progress in a number of live updating graphs.
    * When training outside jupyer, set `config.train.monitor_type = "none"` (or write your own).
    * See `notebooks/trainer.ipynb` as an example.
    * The `train()` function is barely 50 lines. It is recommended to read it before using the framework.
    
       
    


## Interpreting Progress Graphs

Here is an example of progress information printed by  `NotebookMonitor`:

![progess example](pictures/progress.png)

The graphs show:

* (1): visualizing convergence
    
    * (1a): last 100 epochs loss view on convergence: initial loss, full training set loss with std error, batch loss, validation loss, and the running best fit.
    
    * (1b): loss across all epochs, same metrics as above.
    
    * (1c): learned utility for the hedged payoff, last 100 epochs.
    
    * (1d): learned utility for the unhedged payoff, last 100 epochs.

    * (1e): memory usage
    
* (2) visualizing the result on the training set:
    
    * (2a) for the training set shows the payoff as function of terminal spot, the hedge, and the overall gains i.e. payoff plus hedge less cost. Each of these is computed less their monetary utility, hence you are comparing terminal payoffs which have the same initial monetary utility.

    * (2b) visualizing terminal payoffs makes sense for European payoffs, but is a lot less intuitive for more exotic payoffs. Hence, (2b) shows the same data is (2a) but
    it adds one stddev for the value of the payoff for a given terminal spot.

    * (2c) shows the utility for payoff and gains by percentile for the training set. Higher is better; the algorithm
    is attempting to beat the total expected utility which is the left most percentile. In the example we see that the gains process dominates the initial payoff in all percentiles.
    
    * (2a', 2b', 2c') are the same graphs but for the validation set 
    
* (3, 4) visualize actions:
    
    * (3a) shows  actions per time step: blue the spot, and orange the option.
    * (3b) shows the aggregated action as deltas accross time steps. Note that the concept of "delta" only makes sense if the instrument is actually the same per time step, e.g. spot of an stock price. For floating options this is not a particularly meaningful concept.

    * (4a) shows the average action for the first asset (spot) for a few time steps over spot bins.
    * (4b) shows the avergae delta for the first asset for a a few time steps over spot bins.
    * (4a*) shows the same as (4a), but also showing a one stddev bar around each bin mid-point.
    * (4b*) the same for (4b)

Text information:

* (A) provides information on the number of weights used, whether an initial delta or recurrent weights were used, features used and available, and the utility.

  It also shows the caching path.

* (B) Provides information during training on progress, and an estimate of total time required.
    

    

## Running Deep Hedging

Copied from `notebooks/trainer.ipynb`:

    print("Deep Hedging AI says hello  ... ", end='')
    from cdxbasics.config import Config
    from deephedging.trainer import train
    from deephedging.gym import VanillaDeepHedgingGym
    from deephedging.world import SimpleWorld_Spot_ATM

    from IPython.display import display, Markdown

    # see print of the config below for numerous options
    config = Config()
    # world
    config.world.samples = 10000
    config.world.steps = 20
    config.world.black_scholes = True
    # gym
    config.gym.objective.utility = "cvar"
    config.gym.objective.lmbda = 1.
    config.gym.agent.network.depth = 3
    config.gym.agent.network.activation = "softplus"
    # trainer
    config.trainer.train.optimizer.name = "adam"
    config.trainer.train.optimizer.learning_rate = 0.001
    config.trainer.train.optimizer.clipvalue = 1.
    config.trainer.train.optimizer.global_clipnorm = 1.
    config.trainer.train.batch_size = None
    config.trainer.train.epochs = 400
    config.trainer.visual.epoch_refresh = 1
    config.trainer.visual.time_refresh = 10
    config.trainer.visual.confidence_pcnt_lo = 0.25
    config.trainer.visual.confidence_pcnt_hi = 0.75

    display(Markdown("## Deep Hedging in a Black \& Scholes World"))

    # create world
    world      = SimpleWorld_Spot_ATM( config.world )              # training set
    val_world  = world.clone(samples=config.world("samples")//2)   # validation set

    # create training environment
    gym = VanillaDeepHedgingGym( config.gym )

    # create training environment
    train( gym=gym, world=world, val_world=val_world, config=config.trainer )

    # read result of trained model
    r = gym(world.tf_data)
    print("Keys of the dictionary returned by the gym: ", r.keys())

    print("=========================================")
    print("Config usage report")
    print("=========================================")
    print( config.usage_report() )
    config.done()

Below is an example output  `print( config.usage_report() )`. It provides a summary of all config values available, their defaults, and what values where used. _The actual outpout may differ if you run a later version of the Deep Hedging code base._

    =========================================
    Config usage report
    =========================================
    config.gym.agent.init_delta.network['activation'] = relu # Network activation function; default: relu
    config.gym.agent.init_delta.network['depth'] = 1 # Network depth; default: 1
    config.gym.agent.init_delta.network['final_activation'] = linear # Network activation function for the last layer; default: linear
    config.gym.agent.init_delta.network['width'] = 1 # Network width; default: 1
    config.gym.agent.init_delta.network['zero_model'] = False # Create a model with zero initial value, but randomized initial gradients; default: False
    config.gym.agent.init_delta['active'] = True # Whether or not to train in addition a delta layer for the first step; default: True
    config.gym.agent.init_delta['features'] = [] # Named features for the agent to use for the initial delta network; default: []
    config.gym.agent.network['activation'] = softplus # Network activation function; default: relu
    config.gym.agent.network['depth'] = 3 # Network depth; default: 3
    config.gym.agent.network['final_activation'] = linear # Network activation function for the last layer; default: linear
    config.gym.agent.network['width'] = 20 # Network width; default: 20
    config.gym.agent.network['zero_model'] = False # Create a model with zero initial value, but randomized initial gradients; default: False
    config.gym.agent.state['features'] = [] # Named features for the agent to use for the initial state network; default: []
    config.gym.agent['agent_type'] = feed_forward # Which network agent type to use; default: feed_forward
    config.gym.agent['features'] = ['price', 'delta', 'time_left'] # Named features for the agent to use; default: ['price', 'delta', 'time_left']
    config.gym.agent['recurrence'] = 0 # Number of real recurrent states. Set to zero to turn off recurrence; default: 0
    config.gym.agent['recurrence01'] = 0 # Number of digital recurrent states. Set to zero to turn off recurrence; default: 0
    config.gym.environment['hard_clip'] = False # Use min/max instread of soft clip for limiting actions by their bounds; default: False
    config.gym.environment['outer_clip'] = True # Apply a hard clip 'outer_clip_cut_off' times the boundaries; default: True
    config.gym.environment['outer_clip_cut_off'] = 10.0 # Multiplier on bounds for outer_clip; default: 10.0
    config.gym.environment['softclip_hinge_softness'] = 1.0 # Specifies softness of bounding actions between lbnd_a and ubnd_a; default: 1.0
    config.gym.objective.y.network['activation'] = relu # Network activation function; default: relu
    config.gym.objective.y.network['depth'] = 3 # Network depth; default: 3
    config.gym.objective.y.network['final_activation'] = linear # Network activation function for the last layer; default: linear
    config.gym.objective.y.network['width'] = 20 # Network width; default: 20
    config.gym.objective.y.network['zero_model'] = False # Create a model with zero initial value, but randomized initial gradients; default: False
    config.gym.objective.y['features'] = [] # Path-wise features used to define 'y'. If left empty, then 'y' becomes a simple variable; default: []
    config.gym.objective['lmbda'] = 1.0 # Risk aversion; default: 1.0
    config.gym.objective['utility'] = cvar # Type of monetary utility; default: exp2
    config.gym.tensorflow['seed'] = 423423423 # Set tensor random seed. Leave to None if not desired; default: 423423423
    config.trainer.caching['debug_file_name'] = None # Allows overwriting the filename for debugging an explicit cached state; default: None
    config.trainer.caching['directory'] = ./.deephedging_cache # If specified, will use the directory to store a persistence file for the model; default: ./.deephedging_cache
    config.trainer.caching['epoch_freq'] = 10 # How often to cache results, in number of epochs; default: 10
    config.trainer.caching['mode'] = on # Caching strategy: 'on' for standard caching; 'off' to turn off; 'update' to overwrite any existing cache; 'clear' to clear existing caches; 'readonly' to read existing caches but not write new ones; default: on
    config.trainer.debug['check_numerics'] = False # Whether to check numerics; default: False
    config.trainer.train.optimizer['amsgrad'] = False # Parameter amsgrad for <class 'keras.optimizers.optimizer_v2.adam.Adam'>; default: False
    config.trainer.train.optimizer['beta_1'] = 0.9 # Parameter beta_1 for <class 'keras.optimizers.optimizer_v2.adam.Adam'>; default: 0.9
    config.trainer.train.optimizer['beta_2'] = 0.999 # Parameter beta_2 for <class 'keras.optimizers.optimizer_v2.adam.Adam'>; default: 0.999
    config.trainer.train.optimizer['clipnorm'] = None # Parameter clipnorm for keras optimizers; default: None
    config.trainer.train.optimizer['clipvalue'] = None # Parameter clipvalue for keras optimizers; default: None
    config.trainer.train.optimizer['epsilon'] = 1e-07 # Parameter epsilon for <class 'keras.optimizers.optimizer_v2.adam.Adam'>; default: 1e-07
    config.trainer.train.optimizer['global_clipnorm'] = None # Parameter global_clipnorm for keras optimizers; default: None
    config.trainer.train.optimizer['learning_rate'] = 0.001 # Parameter learning_rate for <class 'keras.optimizers.optimizer_v2.adam.Adam'>; default: 0.001
    config.trainer.train.optimizer['name'] = adam # Optimizer name. See https://www.tensorflow.org/api_docs/python/tf/keras/optimizers; default: adam
    config.trainer.train.tensor_board['hist_freq'] = 1 # Specify tensor board log frequency; default: 1
    config.trainer.train.tensor_board['log_dir'] =  # Specify tensor board log directory
    config.trainer.train.tensor_board['profile_batch'] = 0 # Batch used for profiling. Set to non-zero to activate profiling; default: 0
    config.trainer.train['batch_size'] = None # Batch size; default: None
    config.trainer.train['epochs'] = 800 # Epochs; default: 100
    config.trainer.train['learing_rate'] = None # Manually set the learning rate of the optimizer; default: None
    config.trainer.train['run_eagerly'] = False # Keras model run_eagerly. Turn to True for debugging. This slows down training. Use None for default; default: False
    config.trainer.train['tf_verbose'] = 0 # Verbosity for TensorFlow fit(); default: 0
    config.trainer.visual.fig['col_nums'] = 6 # Number of columbs; default: 6
    config.trainer.visual.fig['col_size'] = 5 # Plot size of a column; default: 5
    config.trainer.visual.fig['row_size'] = 5 # Plot size of a row; default: 5
    config.trainer.visual['bins'] = 100 # How many x to plot; default: 100
    config.trainer.visual['confidence_pcnt_hi'] = 0.75 # Upper percentile for confidence intervals; default: 0.5
    config.trainer.visual['confidence_pcnt_lo'] = 0.25 # Lower percentile for confidence intervals; default: 0.5
    config.trainer.visual['epoch_refresh'] = 5 # Epoch fefresh frequency for visualizations; default: 10
    config.trainer.visual['err_dev'] = 1.0 # How many standard errors to add to loss to assess best performance; default: 1.0
    config.trainer.visual['lookback_window'] = 200 # Lookback window for determining y min/max in graphs; default: 200
    config.trainer.visual['show_epochs'] = 100 # Maximum epochs displayed; default: 100
    config.trainer.visual['time_slices'] = 10 # How many slice of spot action and delta to print; default: 10
    config.trainer['output_level'] = all # What to print during training; default: all
    config.world['black_scholes'] = True # Hard overwrite to use a black & scholes model with vol 'rvol' and drift 'drift'. Also turns off the option as a tradable instrument by setting strike = 0; default: False
    config.world['corr_ms'] = 0.5 # Correlation between the asset and its mean; default: 0.5
    config.world['corr_vi'] = 0.8 # Correlation between the implied vol and the asset volatility; default: 0.8
    config.world['corr_vs'] = -0.7 # Correlation between the asset and its volatility; default: -0.7
    config.world['cost_p'] = 0.0005 # Trading cost for the option on top of delta and vega cost; default: 0.0005
    config.world['cost_s'] = 0.0002 # Trading cost spot; default: 0.0002
    config.world['cost_v'] = 0.02 # Trading cost vega; default: 0.02
    config.world['drift'] = 0.1 # Mean drift of the asset. This is the total drift; default: 0.1
    config.world['drift_vol'] = 0.1 # Vol of the drift; default: 0.1
    config.world['dt'] = 0.02 # Time per timestep; default: One week (1/50)
    config.world['invar_steps'] = 5 # Number of steps ahead to sample from invariant distribution; default: 5
    config.world['ivol'] = 0.2 # Initial implied volatility; default: Same as realized vol
    config.world['lbnd_as'] = -5.0 # Lower bound for the number of shares traded at each time step; default: -5.0
    config.world['lbnd_av'] = -5.0 # Lower bound for the number of options traded at each time step; default: -5.0
    config.world['meanrev_drift'] = 1.0 # Mean reversion of the drift of the asset; default: 1.0
    config.world['meanrev_ivol'] = 0.1 # Mean reversion for implied vol vol vs initial level; default: 0.1
    config.world['meanrev_rvol'] = 2.0 # Mean reversion for realized vol vs implied vol; default: 2.0
    config.world['no_stoch_drift'] = False # If true, turns off the stochastic drift of the asset, by setting meanrev_drift = 0. and drift_vol = 0; default: False
    config.world['no_stoch_vol'] = False # If true, turns off stochastic realized and implied vol, by setting meanrev_*vol = 0 and volvol_*vol = 0; default: False
    config.world['payoff'] = atmcall # Payoff function with parameter spots[samples,steps+1]. Can be a function which must return a vector [samples]. Can also be short 'atmcall' or short 'atmput', or a fixed numnber. The default is 'atmcall' which is a short call with strike 1: '- np.maximum( spots[:,-1] - 1, 0. )'. A short forward starting ATM call is given as '- np.maximum( spots[:,-1] - spots[:,0], 0. )'; default: atmcall
    config.world['rcorr_vs'] = -0.5 # Residual correlation between the asset and its implied volatility; default: -0.5
    config.world['rvol'] = 0.2 # Initial realized volatility; default: 0.2
    config.world['samples'] = 10000 # Number of samples; default: 1000
    config.world['seed'] = 2312414312 # Random seed; default: 2312414312
    config.world['steps'] = 20 # Number of time steps; default: 10
    config.world['strike'] = 1.0 # Relative strike. Set to zero to turn off option; default: 1.0
    config.world['ttm_steps'] = 4 # Time to maturity of the option; in steps; default: 4
    config.world['ubnd_as'] = 5.0 # Upper bound for the number of shares traded at each time step; default: 5.0
    config.world['ubnd_av'] = 5.0 # Upper bound for the number of options traded at each time step; default: 5.0
    config.world['volvol_ivol'] = 0.5 # Vol of Vol for implied vol; default: 0.5
    config.world['volvol_rvol'] = 0.5 # Vol of Vol for realized vol; default: 0.5

## Misc Code Overview

Core training:    

*  `gym.py` contains the gym for Deep Hedging, `VanillaDeepHedgingGym`. It is a small script and it is recommended that every user reads it.

* `train.py` simplistic wrapper around keras `fit()` to train the `gym`. It is a small script and it is recommended that every user reads it.

* `plot_training.py` contains code to provide live plots during training when running in a notebook.

World generator

* `world.py` contains a world generator `SimpleWorld_Spot_ATM`.

Networks

* `layer.py` contains simple variable and dense layers. 

* `agents.py` contains an `AgentFactory` which is creates agents on the fly from a `config`. Only implementation provided is a simple `SimpleDenseAgent`. Construction is driven by `config.gym.agent`. *The recurrent implementation of the agent has not been tested yet*.

* `objectives.py` contains a `MonetaryUtility` which implements a range reasonable objectives Typically driven by `config.gym.objective`.

Tools

* `base.py` contains a number of useful tensorflow utilities such as
      
    * `tfCast, npCast`: casting from and to tensorflow
    * `tf_back_flatten`: flattens a tenosr while keeping the first 'dim'-1 axis the same.
    * `tf_make_dim`: ensures a tensor has a given dimension, by either flattening it at the end, or adding `tf.newaxis`.
    * `mean, var, std, err`: standard statistics, weighted by a density.
    * `mean_bins`: binning by taking the average.
    * `mean_cum_bins`: cummulative binning by taking the average.
    * `perct_exp`: CVaR, i.e. the expecation over a percentile.
    * `fmt_seconds`: format for seconds.
            
* `plot_bs_hedge.py` is used to compare hedging vs the analytical solution in Black & Scholes.
        


    




<|MERGE_RESOLUTION|>--- conflicted
+++ resolved
@@ -132,12 +132,8 @@
 
 See `requirements.txt` for latest version requirements. At the time of writing this markdown these are
 * Use Python 3.7 or later
-<<<<<<< HEAD
-* Pip (or conda) install `cdxbasics` version 0.2.19 or higher
-=======
 * Pip (or conda) install `cdxbasics` version 0.2.9 or higher
 * Install `cvxpy`
->>>>>>> 438625ed
 * Install TensorFlow 2.7 or higher, ideally 2.10 or better.
 * Install tensorflow_probability 0.15 or higher, c.f. https://anaconda.org/conda-forge/tensorflow-probability. 
 
