# Deep Hedging
## Reinforcement Learning for Hedging Derviatives under Market Frictions

This archive contains a sample implementation of of the Deep Hedging (http://deep-hedging.com) framework.
The notebook directory has a number of examples on how to use it. The framework relies on the pip package cdxbasics.

The Deep Hedging problem for a horizon $T$ is given as
<P>
<<<<<<< HEAD
&nbsp;&nbsp;&nbsp;&nbsp;&nbsp;&nbsp;&nbsp;&nbsp;$\max_{a}: U[ \
=======
&nbsp;&nbsp;&nbsp;&nbsp;&nbsp;&nbsp;&nbsp;&nbsp;
        $$  \max_{a}: U\left[\ 
>>>>>>> 1c0efba9
        Z_T + \sum_{t=0}^{T-1} a(f_t) \cdot DH_t - | a(f_t)\gamma_t|
     \ \right]  $$
<p>
where  $DH_t:=H_T - H_t$ denotes the vector of returns of the hedging instruments to $T$. Cost are proportional.
The policy $a$ is a neural network which is fed both pre-computed and live features $f_t$ at each time step.
<p>
In order to run the Deep Hedging, we require:
<ol>
    <li><b>Market data</b>: this is referred to as a <tt>world</tt>. Among other members, world has a <tt>td_data</tt> member which
        represents the feature sets across training samples, and <tt>tf_sample_weights</tt> which is the probability distribution
        across samples. The code provides a simplistic default implementation, but for any real application it is recommend to rely
        on fully machine learned market simulators such as https://arxiv.org/abs/2112.06823.
    </li>
    <li><b>Gym</b>: essentially the <i>model</i>. This is more complex here than in standard ML, as we will construct our
        own Monte Carlo loop arund the actual, underlying networks.<br>
        Given a <tt>world</tt> we can compute the loss given the prevailing action network as <tt>gym(world.tf_data)</tt>.
    </li>
    <li><b>Train</b>: some cosmetics around <tt>keras.fit()</tt> with some nice live visualization using matplotlib if you 
        are in jupyter.
    </li>
</ol>

To provide your own world with real or simulator data, see <tt>world.py</tt>.
To give an indication of what is required, here are <tt>world.tf_data</tt> entries which are used by the <tt>gym</tt>:
<ul>
<li>
<tt>data['martket']['payoff']</tt> (:,M)<br> 
The payoff $Z_T$ at maturity. Since this is at or part the expiry of the product, this can be computed off the path until $T$.
<br>&nbsp;
</li>
<li>
<tt>data['martket']['payoff']</tt> (:,M,N)<br>
Returns of the hedges, i.e. the vector $DH_t:=H_T - H_t$. That means $H_t$ is the model price at time $t$, and $H_T$ is the price at time $T$. 
In most applications $T$ is chosen such that $H_T$
is the actual payoff.<br>
    For example, if $S_t$ is spot, ${\sigma_t}$ is an implied volatility,  $\tau$ is the time-to-maturity, and
    $k$ a relative strike, then $H_t = \mathrm{BSCall}( S_t, \sigma_t; \tau, kS_t )$ and $H_T = ( S_{t+\tau} / S_t - k )^+$.
<br>&nbsp;
</li>
<li>
<tt>data['martket']['payoff']</tt> (:,M,N)<br>
Cost $\gamma_t$ of trading the hedges in $t$ for proportional cost $c_t(a) = \gamma_t\cdot |a|$. 
More advanced implementations allow to pass the cost function itself as a tensorflow model.<br>
    In the simple setting an example for the cost of trading a vanilla call could be $\gamma_t = \gamma^\mathrm{Delta} \mathrm{BSDelta}(t,\cdots) 
    + \gamma^\mathrm{Vega}  \mathrm{BSVega}(t,\cdots)$.
<br>&nbsp;
</li><li>
<tt>data['martket']['unbd_a'], data['martket']['lnbd_a']</tt> (:,M,N)<br>
Min/max allowed action per time step: $a^\min_t \leq a \leq a^\max_t$, componenwise.
<br>&nbsp;

</li><li>
<tt>data['features']['per_step']</tt> (:,M,N)<br>
Featues for feeding the action network per time step such as current spot, current implied volatilities, time of the day, etx
<br>&nbsp;
</li><li>
<tt>data['features']['per_sample']</tt> (:,M)<br>
Featues for feeding the action network which are constant along the path such as features of the payoff, risk aversion, 
</ul>

The code examples provided are fairly general and allow for a wide range of applications. 
An example world generator for simplistic model dynamics is provided, but in practise it is recommend to rely
on fully machine learned market simulators such as https://arxiv.org/abs/2112.06823

## Installation

<ul>
    <li>Pip install <tt>cdxbasics</tt> version 0.1.3 or higher
    <li>Install TensorFlow 2.7 or higher
    <li>Install tensorflow_probability 0.15 or higher
    <li>Download this git directory in your Python path such that <tt>import deephedging.world</tt> works.
    <li>Open notebooks/trainer.ipynb</tt> and run it. If it 
</ul>

## Industrial Machine Learning Code Philosophy

We attempted to provide a base for industrial code development.
<ul>
    <li>
        <b>Notebook-free</b>: all code can, and is meant to run 
        outside a jupyter notebook. Notebooks are good for playing around but should not feature in any production environment.
        Notebooks are used for demonstration only.
        <br>&nbsp;
    </li>
    <li>    
        <b>Defensive programming</b>: validate as many inputs to functions as reasonable with clear, actionable, context-dependent 
        error messages. We use the <tt>cdxbasics.logger</tt> framework with a similar usage paradigm as C++ ASSSET/VERIFY.
        <br>&nbsp;
    </li>
    <li>
    <b>Robust configs</b>: all configurations of all objects are driven by dictionaries.
    However, the use of simple dictionaries leads to a number of inefficiencies which can slow down development.
    We therefore use <tt>cdxbasics.config.Config</tt> which provides:
    <ul>
        <li><b>Catch Spelling Errors</b>: ensures that any config parameter is understood by the receving code. 
            That means if the code expects <tt>config['nSamples']</tt> but we passed <tt>config['samples']</tt>
            an error is thrown.
        </li>
        <li><b>Self-documentation</b>: once parsed by receving code, the config is self-documenting and is able
            to print out any values used, including those which were not set by the users when calling the receiving code.
            </li>
        <li><b>Object notation</b>: it is a matter of tastes, but we prefer using <tt>config.nSamples = 2</tt> instead
            of the standard dictionary notation.
        </li>
        &nbsp;
    </ul>
    </li>
    <li>
        <b>Config-driven built</b>: 
        this avoids difference between training and inference code. In both cases, the respective model hierarchy is built
        from the configs up. No need to know in advance which sub-models where used within the overall model hierarchy.          
        <br>&nbsp;
    </li>
</ul>

## Key Objects and Functions

<ul>
    <li><b>world.SimpleWorld_Spot_ATM</b> class<br>
         Simple World with one asset and one floating ATM option.
    The asset has stochastic volatility, and a mean-reverting drift.
    The implied volatility of the asset is not the realized volatility, allowing to re-create some results from https://arxiv.org/abs/2103.11948
        <br>
    See <tt>notebooks/simpleWorld_Spot_ATM.ipynb</tt>
      <br>&nbsp;  
    </li>
    <li><b>gym.VanillaDeepHedgingGym</b> class<br>
        Main Deep Hedging training gym (the Monte Carlo). It will create internally the agent network and the monetary utility $U$.
        <br>
        To run the models for all samples of a given <tt>world</tt> use <tt>r = gym(world.tf_data)</tt>.<br>
        The returned dictionary contains the following members
        <ol>
                 <li><tt>utiliy:  </tt> (,) primary objective to maximize
            </li><li><tt>utiliy0: </tt> (,) objective without hedging
            </li><li><tt>loss:    </tt> (,) -utility-utility0
            </li><li><tt>payoff:  </tt> (,) terminal payoff 
            </li><li><tt>pnl:     </tt> (,) mid-price pnl of trading (e.g. ex cost)
            </li><li><tt>cost:    </tt> (,) cost of trading
            </li><li><tt>gains:   </tt> (,) total gains: payoff + pnl - cost 
            </li><li><tt>actions: </tt> (,M,N) actions, per step, per path
            </li><li><tt>deltas:  </tt> (,M,N) deltas, per step, per path
            </li>
        </ol>
        See <tt>notebooks/trainer.ipynb</tt>.
    </li>
        <br>
    The core engine in <tt>call()</tt> is not only about 200 lines of code. It is recommended to read it before using the framework.
      <br>&nbsp;  
    </li>
    <li><b>trainer.train</b> function<br>
        Main Deep Hedging training engine (stochastic gradient descent). <br>
        Trains the model using keras. Any optimizer supported by Keras might be used. When run in a Jupyer notebook the model will 
        dynamically plot progress in a number if graphs which will aid understanding on how training is progressing.<br>
    When training outside jupyer, set <tt>config.visual.monitor_type = "none"</tt> (or write your own).
    <br>
        See <tt>notebooks/trainer.ipynb</tt>.
    <br>
    <br>
    The <tt>train()</tt> function is barely 50 lines. It is recommended to read it before using the framework.
    </li>
       
    
</ul>


## Running Deep Hedging

Copied from <tt>notebooks/trainer.ipynb</tt>:

<tt>
from cdxbasics.config import Config<br>
from deephedging.trainer import train<br>
from deephedging.gym import VanillaDeepHedgingGym<br>
from deephedging.world import SimpleWorld_Spot_ATM<br>
<br>
# see print of the config below for numerous options<br>
config = Config()<br>
# world<br>
config.world.samples = 10000<br>
config.world.steps = 20<br>
config.world.black_scholes = True<br>
# gym<br>
config.gym.objective.utility = "exp2"<br>
config.gym.objective.lmbda = 10.<br>
config.gym.agent.network.depth = 3<br>
config.gym.agent.network.activation = "softplus"<br>
# trainer<br>
config.trainer.train.batch_size = None<br>
config.trainer.train.epochs = 400<br>
config.trainer.train.run_eagerly = False<br>
config.trainer.visual.epoch_refresh = 1<br>
config.trainer.visual.time_refresh = 10<br>
config.trainer.visual.pcnt_lo = 0.25<br>
config.trainer.visual.pcnt_hi = 0.75<br>
<br>
# create world<br>
world  = SimpleWorld_Spot_ATM( config.world )<br>
val_world  = world.clone(samples=1000)<br>
<br>
# create training environment<br>
gym = VanillaDeepHedgingGym( config.gym )<br>
<br>
# create training environment<br>
train( gym=gym, world=world, val_world=val_world, config=config.trainer )<br>
<br>
# print information on all available parameters and their usage<br>
print("=========================================")<br>
print("Config usage report")<br>
print("=========================================")<br>
print( config.usage_report() )<br>
config.done()<br>
</tt>

## Config Parameters

This is the output of the <tt>print( config.usage_report() )</tt> call above. It provides a summary of all config values available, their defaults, and what values where used.

<tt>
config.gym.agent.network['activation'] = softplus # Network activation function; default: relu
<br>config.gym.agent.network['depth'] = 3 # Network depth; default: 3
<br>config.gym.agent.network['width'] = 20 # Network width; default: 20
<br>config.gym.agent['agent_type'] = feed_forward #  Default: feed_forward
<br>config.gym.agent['features'] = ['price', 'delta', 'time_left'] # Named features the agent uses from the environment; default: ['price', 'delta', 'time_left']
<br>    
<br>config.gym.environment['softclip_hinge_softness'] = 1.0 # Specifies softness of bounding actions between lbnd_a and ubnd_a; default: 1.0
<br>    
<br>config.gym.objective['lmbda'] = 10.0 # Risk aversion; default: 1.0
<br>config.gym.objective['utility'] = exp2 # Type of monetary utility: mean, exp, exp2, vicky, cvar, quad; default: entropy
<br>    
<br>config.trainer.train['batch_size'] = None # Batch size; default: None
<br>config.trainer.train['epochs'] = 10 # Epochs; default: 100
<br>config.trainer.train['optimizer'] = adam # Optimizer; default: adam
<br>config.trainer.train['run_eagerly'] = False # Keras model run_eagerly; default: False
<br>config.trainer.train['time_out'] = None # Timeout in seconds. None for no timeout; default: None
<br>config.trainer.visual.fig['col_nums'] = 6 # Number of columbs; default: 6
<br>config.trainer.visual.fig['col_size'] = 5 # Plot size of a column; default: 5
<br>config.trainer.visual.fig['row_size'] = 5 # Plot size of a row; default: 5
<br>config.trainer.visual['bins'] = 200 # How many x to plot; default: 200
<br>config.trainer.visual['epoch_refresh'] = 1 # Epoch fefresh frequency for visualizations; default: 10
<br>config.trainer.visual['err_dev'] = 1.0 # How many standard errors to add to loss to assess best performance; default: 1.0
<br>config.trainer.visual['lookback_window'] = 30 # Lookback window for determining y min/max; default: 30
<br>config.trainer.visual['confidence_pcnt_hi'] = 0.75 # Upper percentile for confidence intervals; default: 0.5
<br>config.trainer.visual['confidence_pcnt_lo'] = 0.25 # Lower percentile for confidence intervals; default: 0.5
<br>config.trainer.visual['show_epochs'] = 100 # Maximum epochs displayed; default: 100
<br>config.trainer.visual['time_refresh'] = 10 # Time refresh interval for visualizations; default: 20
<br>
<br>config.world['black_scholes'] = True # Hard overwrite to use a black & scholes model with vol 'rvol' and drift 'drift; default: False
<br>config.world['corr_ms'] = 0.5 # Correlation between the asset and its mean; default: 0.5
<br>config.world['corr_vi'] = 0.8 # Correlation between the implied vol and the asset volatility; default: 0.8
<br>config.world['corr_vs'] = -0.7 # Correlation between the asset and its volatility; default: -0.7
<br>config.world['cost_p'] = 0.0005 # Trading cost for the option on top of delta and vega cost; default: 0.0005
<br>config.world['cost_s'] = 0.0002 # Trading cost spot; default: 0.0002
<br>config.world['cost_v'] = 0.02 # Trading cost vega; default: 0.02
<br>config.world['drift'] = 0.1 # Mean drift of the asset; default: 0.1
<br>config.world['drift_vol'] = 0.1 # Vol of the drift; default: 0.1
<br>config.world['dt'] = 0.02 # Time per timestep; default: One week (1/50)
<br>config.world['invar_steps'] = 5 # Number of steps ahead to sample from invariant distribution; default: 5
<br>config.world['ivol'] = 0.2 # Initial implied volatility; default: Same as realized vol
<br>config.world['lbnd_as'] = -5.0 # Lower bound for the number of shares traded at each time step; default: -5.0
<br>config.world['lbnd_av'] = -5.0 # Lower bound for the number of options traded at each time step; default: -5.0
<br>config.world['meanrev_drift'] = 1.0 # Mean reversion of the drift of the asset; default: 1.0
<br>config.world['meanrev_ivol'] = 0.1 # Mean reversion for implied vol vol vs initial level; default: 0.1
<br>config.world['meanrev_rvol'] = 2.0 # Mean reversion for realized vol vs implied vol; default: 2.0
<br>config.world['payoff'] = \<function SimpleWorld_Spot_ATM.__init__.\<locals\>.\<lambda\> at 0x0000022125590708\> # Payoff function. Parameters is spots[samples,steps+1]; default: Short ATM call function
<br>config.world['rcorr_vs'] = -0.5 # Residual correlation between the asset and its implied volatility; default: -0.5
<br>config.world['rvol'] = 0.2 # Initial realized volatility; default: 0.2
<br>config.world['samples'] = 10000 # Number of samples; default: 1000
<br>config.world['seed'] = 2312414312 # Random seed; default: 2312414312
<br>config.world['steps'] = 20 # Number of time steps; default: 10
<br>config.world['strike'] = 1.0 # Relative strike. Set to zero to turn off option; default: 1.0
<br>config.world['ttm_steps'] = 4 # Time to maturity of the option; in steps; default: 4
<br>config.world['ubnd_as'] = 5.0 # Upper bound for the number of shares traded at each time step; default: 5.0
<br>config.world['ubnd_av'] = 5.0 # Upper bound for the number of options traded at each time step; default: 5.0
<br>config.world['volvol_ivol'] = 0.5 # Vol of Vol for implied vol; default: 0.5
<br>config.world['volvol_rvol'] = 0.5 # Vol of Vol for realized vol; default: 0.5
</tt>


## Interpreting Progress Output

Here is an example of progress information printed by the <tt>NotebookMonitor</tt>:

<img src=pictures/progress.png />

The graphs show:
<ul>
<li>(1): visualizing convergence
    <ul>
        <li>(1a): last 100 epochs loss view on convergence: initial loss, full training set loss with std error, batch loss, validation loss, and the running best fit.
        </li>
        <li>(1b): loss across all epochs, same metrics as above.
        </li>
        <li>(2c): last 100 epochs Monetary utility (value) of the payoff alone, and of the hedged gains (on full training set and on validation set). Best.
        </li>
    </ul>
<li>(2) visualizing the result on the training set:
    <ul>
    <li>(2a) shows the payoff as function of terminal spot. That graph makes sense for terminal payoffs, but less so for full path dependent structures.
    </li>
    <li>(2b) shows the cash (gains) by percentile. In the example we see that the original payoff has a better payoff profile for much of the x-axis, but a sharply larger loss otherwise.
    </li>
    <li>(2c) shows the utility by percentile. This is what is optimized for.
    </li>
    </ul>
</li>
<li>(3) same as (2), but for the validation set.
</li>
<li>(4) visualizes actions:
    <ul>
        <li>(4a) shows the action per time step
        </li><li>
        (4b) shows the aggregated action as deltas accross time steps. Note that the concept of "delta"
only makes sense if the instrument is actually the same per time step, e.g. spot of an stock price. For floating options this is not a meaningful concept.
        </li>
    </ul>
</li>
    
## Misc Code Overview
    

<ul>
    <li>
        <tt>base.py</tt> contains a number of useful tensorflow utilities such as
        <ul>
                 <li><tt>tfCast, npCast</tt>: casting from and to tensorflow
            </li><li><tt>tf_back_flatten</tt>: flattens a tenosr while keeping the first 'dim'-1 axis the same.
            </li><li><tt>tf_make_dim</tt>: ensures a tensor has a given dimension, by either flattening it at the end, or adding <tt>tf.newaxis</tt>.
            </li><li><tt>mean, var, std, err</tt>: standard statistics, weighted by a density.
            </li><li><tt>mean_bins</tt>: binning by taking the average.
            </li><li><tt>mean_cum_bins</tt>: cummulative binning by taking the average.
            </li><li><tt>perct_exp</tt>: CVaR, i.e. the expecation over a percentile.
            </li><li><tt>fmt_seconds</tt>: format for seconds.
            </li>
        </ul>
    </li><li>
        <tt>world.py</tt> contains a world generator <tt>SimpleWorld_Spot_ATM</tt>.
    </li><li>
    <tt>agents.py</tt> contains an <tt>AgentFactory</tt> which is supposed to create agents on the fly from a <tt>config</tt>.
        Only implementation provided is a simple <tt>FeedForwardAgent</tt>. Typically driven by top level <tt>config.gym.agent</tt>.
    </li><li>
    <tt>objectives.py</tt> contains an <tt>MonetaryUtility</tt> which implements a range reasonable objectives.
    Typically driven by top level <tt>config.gym.objective</tt>.
    </li><li>
    <tt>plot_training.py</tt> contains code to provide live plots during training when running in a notebook.
    </li><li>
    <tt>gym.py</tt> contains the gym for Deep Hedging, <tt>VanillaDeepHedgingGym</tt>. It is a small script and it is recommended that every user
    reads it.
    </li>
</ul>


<|MERGE_RESOLUTION|>--- conflicted
+++ resolved
@@ -6,12 +6,7 @@
 
 The Deep Hedging problem for a horizon $T$ is given as
 <P>
-<<<<<<< HEAD
-&nbsp;&nbsp;&nbsp;&nbsp;&nbsp;&nbsp;&nbsp;&nbsp;$\max_{a}: U[ \
-=======
-&nbsp;&nbsp;&nbsp;&nbsp;&nbsp;&nbsp;&nbsp;&nbsp;
-        $$  \max_{a}: U\left[\ 
->>>>>>> 1c0efba9
+&nbsp;&nbsp;&nbsp;&nbsp;&nbsp;&nbsp;&nbsp;&nbsp;$$ \max_{a}: U[ \
         Z_T + \sum_{t=0}^{T-1} a(f_t) \cdot DH_t - | a(f_t)\gamma_t|
      \ \right]  $$
 <p>
